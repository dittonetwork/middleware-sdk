--- conflicted
+++ resolved
@@ -59,49 +59,30 @@
             revert OperatorNotOptedIn();
         }
 
-<<<<<<< HEAD
         _operators.register(getNextEpoch(), operator);
-=======
-        operators.register(getCurrentEpoch(), operator);
->>>>>>> 020d34d7
     }
 
     /* 
      * @notice Pauses a registered operator.
      * @param operator The address of the operator to pause.
      */
-<<<<<<< HEAD
     function pauseOperator(address operator) public virtual onlyOwner {
-        _operators.pause(getNextEpoch(), operator);
-=======
-    function pauseOperator(address operator) external onlyOwner {
-        operators.pause(getCurrentEpoch(), operator);
->>>>>>> 020d34d7
+        _operators.pause(getCurrentEpoch(), operator);
     }
 
     /* 
      * @notice Unpauses a paused operator.
      * @param operator The address of the operator to unpause.
      */
-<<<<<<< HEAD
     function unpauseOperator(address operator) public virtual onlyOwner {
-        _operators.unpause(getNextEpoch(), SLASHING_WINDOW, operator);
-=======
-    function unpauseOperator(address operator) external onlyOwner {
-        operators.unpause(getCurrentEpoch(), IMMUTABLE_EPOCHS, operator);
->>>>>>> 020d34d7
+        _operators.unpause(getCurrentEpoch(), IMMUTABLE_EPOCHS, operator);
     }
 
     /* 
      * @notice Unregisters an operator.
      * @param operator The address of the operator to unregister.
      */
-<<<<<<< HEAD
     function unregisterOperator(address operator) public virtual onlyOwner {
-        _operators.unregister(getNextEpoch(), SLASHING_WINDOW, operator);
-=======
-    function unregisterOperator(address operator) external onlyOwner {
-        operators.unregister(getCurrentEpoch(), IMMUTABLE_EPOCHS, operator);
->>>>>>> 020d34d7
+        _operators.unregister(getCurrentEpoch(), IMMUTABLE_EPOCHS, operator);
     }
 }